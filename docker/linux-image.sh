#!/usr/bin/env bash

set -x
set -euo pipefail

# shellcheck disable=SC1091
. lib.sh

max_kernel_version() {
    # kernel versions have the following format:
    #   `5.10.0-10-$arch`, where the `$arch` may be optional.
    local IFS=$'\n'
    local -a versions
    local major=0
    local minor=0
    local patch=0
    local release=0
    local index=0
    local version
    local x
    local y
    local z
    local r
    local is_larger

    read -r -d '' -a versions <<<"$1"
    for i in "${!versions[@]}"; do
        version="${versions[$i]}"
        x=$(echo "$version" | cut -d '.' -f 1)
        y=$(echo "$version" | cut -d '.' -f 2)
        z=$(echo "$version" | cut -d '.' -f 3 | cut -d '-' -f 1)
        r=$(echo "$version" | cut -d '-' -f 2)
        is_larger=

        if [ "$x" -gt "$major" ]; then
            is_larger=1
        elif [ "$x" -eq "$major" ] && [ "$y" -gt "$minor" ]; then
            is_larger=1
        elif [ "$x" -eq "$major" ] && [ "$y" -eq "$minor" ] && [ "$z" -gt "$patch" ]; then
            is_larger=1
        elif [ "$x" -eq "$major" ] && [ "$y" -eq "$minor" ] && [ "$z" -eq "$patch" ] && [ "$r" -gt "$release" ]; then
            is_larger=1
        fi

        if [ -n "$is_larger" ]; then
            index="$i"
            major="$x"
            minor="$y"
            patch="$z"
            release="$r"
        fi
    done

    echo "${versions[index]}"
}

main() {
    # arch in the rust target
    local arch="${1}" \
        kversion=5.10.0-33

    local debsource="deb http://http.debian.net/debian/ bookworm main"
    debsource="${debsource}\ndeb http://security.debian.org/ bookworm-security main"

    local dropbear="dropbear-bin"

    local -a deps
    local kernel=
    local libgcc="libgcc-s1"
    local ncurses=

    # select debian arch and kernel version
    case "${arch}" in
<<<<<<< HEAD
        aarch64)
            arch=arm64
            kernel="6.1.0-31-arm64"
            deps=(libcrypt1:"${arch}")
            ;;
        armv7)
            arch=armhf
            kernel='5.*-armmp'
            deps=(libcrypt1:"${arch}")
            ;;
        i686)
            arch=i386
            kernel="${kversion}-686"
            deps=(libcrypt1:"${arch}")
            ;;
        mips)
            # mips was discontinued in bullseye, so we have to use buster.
            libgcc="libgcc1"
            debsource="deb http://http.debian.net/debian/ buster main"
            debsource="${debsource}\ndeb http://security.debian.org/ buster/updates main"
            kernel='4.*-4kc-malta'
            ncurses="=6.1*"
            ;;
        mipsel)
            kernel='5.*-4kc-malta'
            deps=(libcrypt1:"${arch}")
            ;;
        mips64el)
            kernel='5.*-5kc-malta'
            deps=(libcrypt1:"${arch}")
            ;;
        powerpc)
            # there is no buster powerpc port, so we use jessie
            # use a more recent kernel from backports
            kversion='4.9.0-0.bpo.6'
            kernel="${kversion}-powerpc"
            debsource="deb http://archive.debian.org/debian jessie main"
            debsource="${debsource}\ndeb http://archive.debian.org/debian jessie-backports main"
            debsource="${debsource}\ndeb http://ftp.ports.debian.org/debian-ports unstable main"
            debsource="${debsource}\ndeb http://ftp.ports.debian.org/debian-ports unreleased main"

            # archive.debian.org Release files are expired.
            echo "Acquire::Check-Valid-Until false;" | tee -a /etc/apt/apt.conf.d/10-nocheckvalid
            echo "APT::Get::AllowUnauthenticated true;" | tee -a /etc/apt/apt.conf.d/10-nocheckvalid

            dropbear="dropbear"
            deps=(libcrypt1:"${arch}")
            ;;
        powerpc64)
            # there is no stable port
            arch=ppc64
            # https://packages.debian.org/en/sid/linux-image-powerpc64
            kernel='6.*-powerpc64'
            debsource="deb http://ftp.ports.debian.org/debian-ports unstable main"
            debsource="${debsource}\ndeb http://ftp.ports.debian.org/debian-ports unreleased main"
            # sid version of dropbear requires these dependencies
            deps=(libcrypt1:"${arch}")
            ;;
        powerpc64le)
            arch=ppc64el
            kernel='5.*-powerpc64le'
            deps=(libcrypt1:"${arch}")
            ;;
        riscv64)
            kernel='6.*-riscv64'
            debsource="deb http://ftp.ports.debian.org/debian-ports unstable main"
            debsource="${debsource}\ndeb http://ftp.ports.debian.org/debian-ports unreleased main"
            deps=(libcrypt1:"${arch}")
            ;;
        s390x)
            arch=s390x
            kernel='5.*-s390x'
            deps=(libcrypt1:"${arch}")
            ;;
        sparc64)
            # there is no stable port
            # https://packages.debian.org/en/sid/linux-image-sparc64
            kernel='6.*-sparc64'
            debsource="deb http://ftp.ports.debian.org/debian-ports unstable main"
            debsource="${debsource}\ndeb http://ftp.ports.debian.org/debian-ports unreleased main"
            # sid version of dropbear requires these dependencies
            deps=(libcrypt1:"${arch}")
            ;;
        x86_64)
            arch=amd64
            kernel="${kversion}-amd64"
            deps=(libcrypt1:"${arch}")
            ;;
        *)
            echo "Invalid arch: ${arch}"
            exit 1
            ;;
=======
    aarch64)
        arch=arm64
        kernel="${kversion}-arm64"
        deps=(libcrypt1:"${arch}")
        ;;
    armv7)
        arch=armhf
        kernel='5.*-armmp'
        deps=(libcrypt1:"${arch}")
        ;;
    i686)
        arch=i386
        kernel="${kversion}-686"
        deps=(libcrypt1:"${arch}")
        ;;
    mips)
        # mips was discontinued in bullseye, so we have to use buster.
        libgcc="libgcc1"
        debsource="deb http://http.debian.net/debian/ buster main"
        debsource="${debsource}\ndeb http://security.debian.org/ buster/updates main"
        kernel='4.*-4kc-malta'
        ncurses="=6.1*"
        ;;
    mipsel)
        kernel='5.*-4kc-malta'
        deps=(libcrypt1:"${arch}")
        ;;
    mips64el)
        kernel='5.*-5kc-malta'
        deps=(libcrypt1:"${arch}")
        ;;
    powerpc)
        # there is no buster powerpc port, so we use jessie
        # use a more recent kernel from backports
        kversion='4.9.0-0.bpo.6'
        kernel="${kversion}-powerpc"
        debsource="deb http://archive.debian.org/debian jessie main"
        debsource="${debsource}\ndeb http://archive.debian.org/debian jessie-backports main"
        debsource="${debsource}\ndeb http://ftp.ports.debian.org/debian-ports unstable main"
        debsource="${debsource}\ndeb http://ftp.ports.debian.org/debian-ports unreleased main"

        # archive.debian.org Release files are expired.
        echo "Acquire::Check-Valid-Until false;" | tee -a /etc/apt/apt.conf.d/10-nocheckvalid
        echo "APT::Get::AllowUnauthenticated true;" | tee -a /etc/apt/apt.conf.d/10-nocheckvalid
        echo "Acquire::AllowInsecureRepositories True;" | tee -a /etc/apt/apt.conf.d/10-nocheckvalid

        dropbear="dropbear"
        deps=(libcrypt1:"${arch}")
        ;;
    powerpc64)
        # there is no stable port
        arch=ppc64
        # https://packages.debian.org/en/sid/linux-image-powerpc64
        kernel='6.*-powerpc64'
        debsource="deb http://ftp.ports.debian.org/debian-ports unstable main"
        debsource="${debsource}\ndeb http://ftp.ports.debian.org/debian-ports unreleased main"
        # sid version of dropbear requires these dependencies
        deps=(libcrypt1:"${arch}")
        ;;
    powerpc64le)
        arch=ppc64el
        kernel='5.*-powerpc64le'
        deps=(libcrypt1:"${arch}")
        ;;
    riscv64)
        kernel='6.*-riscv64'
        debsource="deb http://deb.debian.org/debian unstable main"
        deps=(libcrypt1:"${arch}")
        ;;
    s390x)
        arch=s390x
        kernel='5.*-s390x'
        deps=(libcrypt1:"${arch}")
        ;;
    sparc64)
        # there is no stable port
        # https://packages.debian.org/en/sid/linux-image-sparc64
        kernel='6.*-sparc64'
        debsource="deb http://ftp.ports.debian.org/debian-ports unstable main"
        debsource="${debsource}\ndeb http://ftp.ports.debian.org/debian-ports unreleased main"
        # sid version of dropbear requires these dependencies
        deps=(libcrypt1:"${arch}")
        ;;
    x86_64)
        arch=amd64
        kernel="${kversion}-amd64"
        deps=(libcrypt1:"${arch}")
        ;;
    *)
        echo "Invalid arch: ${arch}"
        exit 1
        ;;
>>>>>>> f0ec688a
    esac

    install_packages ca-certificates \
        curl \
        cpio \
        sharutils \
        gnupg

    # conflicting versions of some packages will be installed already for the host platform,
    # we need to remove the system installs later. since apt relies
    # on these packages, we need to download them and reinstall
    # using dpkg later, since we cannot redownload via apt.
    local dpkg_arch
    dpkg_arch=$(dpkg --print-architecture)
    local libgcc_packages=("${libgcc}:${arch}" "libstdc++6:${arch}")
    if [[ "${arch}" == "${dpkg_arch}" ]]; then
        local libgcc_root=/qemu/libgcc
        mkdir -p "${libgcc_root}"
        pushd "${libgcc_root}"
        apt-get -d --no-install-recommends download "${libgcc_packages[@]}"
        popd
    fi

    # Download packages
    mv /etc/apt/sources.list /etc/apt/sources.list.bak
    mv /etc/apt/sources.list.d /etc/apt/sources.list.d.bak
    echo -e "${debsource}" >/etc/apt/sources.list

    # Old ubuntu does not support --add-architecture, so we directly change multiarch file
    if [ -f /etc/dpkg/dpkg.cfg.d/multiarch ]; then
        cp /etc/dpkg/dpkg.cfg.d/multiarch /etc/dpkg/dpkg.cfg.d/multiarch.bak
    fi
    dpkg --add-architecture "${arch}" || echo "foreign-architecture ${arch}" >/etc/dpkg/dpkg.cfg.d/multiarch

    # Add Debian keys.
    curl --retry 3 -sSfL 'https://ftp-master.debian.org/keys/archive-key-{7.0,8,9,10,11,12}.asc' -O
    curl --retry 3 -sSfL 'https://ftp-master.debian.org/keys/archive-key-{8,9,10,11,12}-security.asc' -O
<<<<<<< HEAD
    curl --retry 3 -sSfL 'https://ftp-master.debian.org/keys/release-{7,8,9,10,11}.asc' -O
    curl --retry 3 -sSfL 'https://www.ports.debian.org/archive_{2020,2021,2022,2023}.key' -O
=======
    curl --retry 3 -sSfL 'https://ftp-master.debian.org/keys/release-{7,8,9,10,11,12}.asc' -O
    curl --retry 3 -sSfL 'https://www.ports.debian.org/archive_{2020,2021,2022,2023,2024,2025}.key' -O
>>>>>>> f0ec688a

    for key in *.asc *.key; do
        apt-key add "${key}"
        rm "${key}"
    done

    # allow apt-get to retry downloads
    echo 'APT::Acquire::Retries "3";' >/etc/apt/apt.conf.d/80-retries

    apt-get update

    mkdir -p "/qemu/${arch}"
    chmod 777 /qemu "/qemu/${arch}"

    # Need to limit the kernel version and select the best version
    # if we have a wildcard. This is because some matches, such as
    # `linux-image-4.*-4kc-malta` can match more than 1 package,
    # which will prevent further steps from working.
    if [[ "$kernel" == *'*'* ]]; then
        # Need an exact match for start and end, to avoid debug kernels.
        # Afterwards, need to do a complex sort for the best kernel version,
        # since the sort is non-trivial and must extract subcomponents.
        packages=$(apt-cache search ^linux-image-"$kernel$" --names-only)
        names=$(echo "$packages" | cut -d ' ' -f 1)
        kversions="${names//linux-image-/}"
        kernel=$(max_kernel_version "$kversions")
    fi

    cd "/qemu/${arch}"
    apt-get -d --no-install-recommends download \
        ${deps[@]+"${deps[@]}"} \
        "busybox:${arch}" \
        "${dropbear}:${arch}" \
        "libtommath1:${arch}" \
        "libtomcrypt1:${arch}" \
        "libgmp10:${arch}" \
        "libc6:${arch}" \
        "linux-image-${kernel}:${arch}" \
        ncurses-base"${ncurses}" \
        "zlib1g:${arch}"

    if [[ "${arch}" != "${dpkg_arch}" ]]; then
        apt-get -d --no-install-recommends download "${libgcc_packages[@]}"
    else
        # host arch has conflicting versions of the packages installed
        # this prevents us from downloading them, so we need to
        # simply grab the last version from the debian sources.
        # we're search for a paragraph with:
        #   Maintainer: Debian
        # but not
        #   Original-Maintainer: Debian
        #
        # then, we extract the version record and download **only**
        # packages matching that specific version.
        local version_info
        local version_record
        local version
        for package in "${libgcc_packages[@]}"; do
            version_info=$(apt-cache show "${package}")
            version_record=$(echo "${version_info}" | perl -n00e 'print if /^Maintainer: Debian/m')
            version=$(echo "${version_record}" | grep 'Version: ' | cut -d ' ' -f 2)
            apt-get -d --no-install-recommends download "${package}=${version}"
        done

        # now, if we don't remove the system installs, qemu-system won't
        # be able to find these libgcc packages after building, since it
        # will prefer the system packages, which it can't find later.
        # removing these packages needs to occur after download via apt,
        # since apt-get relies on libgcc_s1 and libstdc++6.
        dpkg -r --force-depends "${libgcc_packages[@]}"
    fi
    cd /qemu

    # Install packages
    root="root-${arch}"
    mkdir -p "${root}"/{bin,etc/dropbear,root,sys,dev,proc,sbin,tmp,usr/{bin,sbin},var/log}
    for deb in "${arch}"/*deb; do
        dpkg -x "${deb}" "${root}"/
    done

    cp "${root}/boot/vmlinu"* kernel

    # initrd
    mkdir -p "${root}/modules"
    if ls -d "${root}/usr/lib/modules"/*/kernel; then
        prefix='/usr'
    else
        prefix=''
    fi
    cp -v \
        "${root}${prefix}/lib/modules"/*/kernel/drivers/net/net_failover.ko* \
        "${root}${prefix}/lib/modules"/*/kernel/drivers/net/virtio_net.ko* \
        "${root}${prefix}/lib/modules"/*/kernel/drivers/virtio/* \
        "${root}${prefix}/lib/modules"/*/kernel/fs/netfs/netfs.ko* \
        "${root}${prefix}/lib/modules"/*/kernel/fs/9p/9p.ko* \
        "${root}${prefix}/lib/modules"/*/kernel/fs/fscache/fscache.ko* \
        "${root}${prefix}/lib/modules"/*/kernel/net/9p/9pnet.ko* \
        "${root}${prefix}/lib/modules"/*/kernel/net/9p/9pnet_virtio.ko* \
        "${root}${prefix}/lib/modules"/*/kernel/net/core/failover.ko* \
        "${root}/modules" || true # some file may not exist
    rm -rf "${root:?}/boot"
    rm -rf "${root:?}${prefix}/lib/modules"

    cat <<'EOF' >"${root}/etc/hosts"
127.0.0.1 localhost qemu
EOF

    cat <<'EOF' >"$root/etc/hostname"
qemu
EOF

    cat <<'EOF' >"$root/etc/passwd"
root::0:0:root:/root:/bin/sh
EOF

    cat <<'EOF' | uudecode -o "$root/etc/dropbear/dropbear_rsa_host_key"
begin 600 dropbear_rsa_host_key
M````!W-S:"UR<V$````#`0`!```!`0"N!-<%K,3Z.!Z,OEMB2.N\O.$IWQ*F
M#5%(_;(^2YKY_J_.RQW/7U@_MK&J#!Z0_\;EH#98ZW*E1\.<FF%P/*Y.W56-
M31.'EJE`TN@=T5EC(8"Y%3'ZBYH)^WIVJ]S*G/_;#RH\_?S"U^1L_<<.F`O+
MZVI?*]\KTDOT&QV0#B-M;"%_7:\>+3[X=QMH,B<HM$+0E[\B6*^!XKLR@V,K
M)<V80HHK:_#;D]26XKN&CB./EZAC%4)78R!G""4HT@UK<5I4B^$/""`,?*\T
M>*4$RYULV,V3X6]K:7@Q?80"#WXGGQZNFN6CZ7LTDX(F6J[\]F5<0`HEOF:Z
MX;^53`L'4I/A```!``$L:$Z*#6<^3@+O%.[-#/5H+.C'3\#QQZN[1;J>L`8I
MZ_&T'!"J'/Y+?R?55G:M^=]R*-&I3TOJYZA8@&H51ZOAF59'1_>>Z@?E4#)$
MQU)X/RWH51ZB5KSDWJS:D'7GD(!?NAY`C'7\)I:_4)J")QBV/P"RJQGHG'%B
M1BT2LE6676>`1K,0\NIMZTKQNB(IC+88<7#8%_-=P<&6<"9LH>60TSS?3?-C
MN`T36YB/3^<(Q;`N1NT>I9EZS`BAC^-?.:,R\7EL"<4>7E=]^1]B\K9])AQU
MBM\]M;4V(S(6KH-I.4[6>9E+@\UEM.J6:[2LUEEJDG:G:+:/EVF^Y75@(S$`
M``"!`.O+KW=&*CBCHL"11&SVO4/K]$R-]7MV7,3RR)Q[X'0;6.?4JHW!3VR6
M*FGBY--37ZD-+UV.8_+"$<?B"#&K$.[V)F7V2\UY!7(0FZ@A2`0ADDY*J-_B
M4AU&.*GP#F/!I([:?E],.>6PH9)(/E.\G19#G0K`LRM?JWS!58&;D0C1````
M@0"\[@NYWSTW(?Q@:_A*1Y3/AKYO5?S=0"<2>#V-AH6W-NCSDTSRP=2D79FS
M"D?[;.)V>8'#9&I3"MU@+:2\Z%$0-MG0+J'(0>T1_C6?*C=4U0I$DI<=@D]1
H_&DE8Y(OT%%EPG]!$H&5HX*),_D1A2\P=R.7G'`0L%YM-79Y"T">$0``
`
end
EOF

    # dropbear complains when this file is missing
    touch "${root}/var/log/lastlog"

    if [[ -e "${root}/usr/bin/busybox" ]]; then
        busybox='/usr/bin/busybox'
    else
        busybox='/bin/busybox'
    fi
    cat <<EOF >"${root}/init"
#!${busybox} sh

set -e

${busybox} --install

mount -t devtmpfs devtmpfs /dev
mount -t proc none /proc
mount -t sysfs none /sys
mkdir /dev/pts
mount -t devpts none /dev/pts/

# some archs does not have virtio modules
# fscache is builtin on riscv64
insmod /modules/failover.ko || insmod /modules/failover.ko.xz || true
insmod /modules/net_failover.ko || insmod /modules/net_failover.ko.xz || true
insmod /modules/virtio.ko || insmod /modules/virtio.ko.xz || true
insmod /modules/virtio_ring.ko || insmod /modules/virtio_ring.ko.xz || true
insmod /modules/virtio_mmio.ko || insmod /modules/virtio_mmio.ko.xz || true
insmod /modules/virtio_pci_legacy_dev.ko || insmod /modules/virtio_pci_legacy_dev.ko.xz || true
insmod /modules/virtio_pci_modern_dev.ko || insmod /modules/virtio_pci_modern_dev.ko.xz || true
insmod /modules/virtio_pci.ko || insmod /modules/virtio_pci.ko.xz || true
insmod /modules/virtio_net.ko || insmod /modules/virtio_net.ko.xz || true
insmod /modules/netfs.ko || insmod /modules/netfs.ko.xz || true
insmod /modules/fscache.ko || insmod /modules/fscache.ko.xz || true
insmod /modules/9pnet.ko || insmod /modules/9pnet.ko.xz
insmod /modules/9pnet_virtio.ko || insmod /modules/9pnet_virtio.ko.xz || true
insmod /modules/9p.ko || insmod /modules/9p.ko.xz

ifconfig lo 127.0.0.1
ifconfig eth0 10.0.2.15
route add default gw 10.0.2.2 eth0

mkdir /target
mount -t 9p -o trans=virtio target /target -oversion=9p2000.u || true

exec dropbear -F -E -B
EOF

    if [[ "${arch}" == "riscv64" ]]; then
        # Symlink dynamic loader to /lib/ld-linux-riscv64-lp64d.so.1
        mkdir -p "${root}/lib"
        ln -s /usr/lib/riscv64-linux-gnu/ld-linux-riscv64-lp64d.so.1 "${root}/lib/ld-linux-riscv64-lp64d.so.1"
    fi

    chmod +x "${root}/init"
    cd "${root}"
    find . | cpio --create --format='newc' --quiet | gzip >../initrd.gz
    cd -

    if [[ "${arch}" == "${dpkg_arch}" ]]; then
        # need to reinstall these packages, since basic utilities rely on them.
        pushd "${libgcc_root}"
        dpkg -i --force-depends "${libgcc_root}"/*.deb
        popd
        rm -rf "${libgcc_root}"
    fi

    # Clean up
    rm -rf "/qemu/${root}" "/qemu/${arch}"
    mv -f /etc/apt/sources.list.bak /etc/apt/sources.list
    mv -f /etc/apt/sources.list.d.bak /etc/apt/sources.list.d
    if [ -f /etc/dpkg/dpkg.cfg.d/multiarch.bak ]; then
        mv /etc/dpkg/dpkg.cfg.d/multiarch.bak /etc/dpkg/dpkg.cfg.d/multiarch
    fi
    if [ -f /etc/apt/apt.conf.d/10-nocheckvalid ]; then
        rm /etc/apt/apt.conf.d/10-nocheckvalid
    fi
    # can fail if arch is used (image arch, such as amd64 and/or i386)
    dpkg --remove-architecture "${arch}" || true
    apt-get update

    # need to reinstall the removed libgcc packages, which are required for apt
    if [[ "${arch}" == "${dpkg_arch}" ]]; then
        apt-get install --no-install-recommends --assume-yes "${packages[@]}"
    fi

    purge_packages

    ls -lh /qemu
}

main "${@}"<|MERGE_RESOLUTION|>--- conflicted
+++ resolved
@@ -57,7 +57,7 @@
 main() {
     # arch in the rust target
     local arch="${1}" \
-        kversion=5.10.0-33
+        kversion=6.1.0-31
 
     local debsource="deb http://http.debian.net/debian/ bookworm main"
     debsource="${debsource}\ndeb http://security.debian.org/ bookworm-security main"
@@ -71,100 +71,6 @@
 
     # select debian arch and kernel version
     case "${arch}" in
-<<<<<<< HEAD
-        aarch64)
-            arch=arm64
-            kernel="6.1.0-31-arm64"
-            deps=(libcrypt1:"${arch}")
-            ;;
-        armv7)
-            arch=armhf
-            kernel='5.*-armmp'
-            deps=(libcrypt1:"${arch}")
-            ;;
-        i686)
-            arch=i386
-            kernel="${kversion}-686"
-            deps=(libcrypt1:"${arch}")
-            ;;
-        mips)
-            # mips was discontinued in bullseye, so we have to use buster.
-            libgcc="libgcc1"
-            debsource="deb http://http.debian.net/debian/ buster main"
-            debsource="${debsource}\ndeb http://security.debian.org/ buster/updates main"
-            kernel='4.*-4kc-malta'
-            ncurses="=6.1*"
-            ;;
-        mipsel)
-            kernel='5.*-4kc-malta'
-            deps=(libcrypt1:"${arch}")
-            ;;
-        mips64el)
-            kernel='5.*-5kc-malta'
-            deps=(libcrypt1:"${arch}")
-            ;;
-        powerpc)
-            # there is no buster powerpc port, so we use jessie
-            # use a more recent kernel from backports
-            kversion='4.9.0-0.bpo.6'
-            kernel="${kversion}-powerpc"
-            debsource="deb http://archive.debian.org/debian jessie main"
-            debsource="${debsource}\ndeb http://archive.debian.org/debian jessie-backports main"
-            debsource="${debsource}\ndeb http://ftp.ports.debian.org/debian-ports unstable main"
-            debsource="${debsource}\ndeb http://ftp.ports.debian.org/debian-ports unreleased main"
-
-            # archive.debian.org Release files are expired.
-            echo "Acquire::Check-Valid-Until false;" | tee -a /etc/apt/apt.conf.d/10-nocheckvalid
-            echo "APT::Get::AllowUnauthenticated true;" | tee -a /etc/apt/apt.conf.d/10-nocheckvalid
-
-            dropbear="dropbear"
-            deps=(libcrypt1:"${arch}")
-            ;;
-        powerpc64)
-            # there is no stable port
-            arch=ppc64
-            # https://packages.debian.org/en/sid/linux-image-powerpc64
-            kernel='6.*-powerpc64'
-            debsource="deb http://ftp.ports.debian.org/debian-ports unstable main"
-            debsource="${debsource}\ndeb http://ftp.ports.debian.org/debian-ports unreleased main"
-            # sid version of dropbear requires these dependencies
-            deps=(libcrypt1:"${arch}")
-            ;;
-        powerpc64le)
-            arch=ppc64el
-            kernel='5.*-powerpc64le'
-            deps=(libcrypt1:"${arch}")
-            ;;
-        riscv64)
-            kernel='6.*-riscv64'
-            debsource="deb http://ftp.ports.debian.org/debian-ports unstable main"
-            debsource="${debsource}\ndeb http://ftp.ports.debian.org/debian-ports unreleased main"
-            deps=(libcrypt1:"${arch}")
-            ;;
-        s390x)
-            arch=s390x
-            kernel='5.*-s390x'
-            deps=(libcrypt1:"${arch}")
-            ;;
-        sparc64)
-            # there is no stable port
-            # https://packages.debian.org/en/sid/linux-image-sparc64
-            kernel='6.*-sparc64'
-            debsource="deb http://ftp.ports.debian.org/debian-ports unstable main"
-            debsource="${debsource}\ndeb http://ftp.ports.debian.org/debian-ports unreleased main"
-            # sid version of dropbear requires these dependencies
-            deps=(libcrypt1:"${arch}")
-            ;;
-        x86_64)
-            arch=amd64
-            kernel="${kversion}-amd64"
-            deps=(libcrypt1:"${arch}")
-            ;;
-        *)
-            echo "Invalid arch: ${arch}"
-            exit 1
-            ;;
-=======
     aarch64)
         arch=arm64
         kernel="${kversion}-arm64"
@@ -257,7 +163,6 @@
         echo "Invalid arch: ${arch}"
         exit 1
         ;;
->>>>>>> f0ec688a
     esac
 
     install_packages ca-certificates \
@@ -295,13 +200,8 @@
     # Add Debian keys.
     curl --retry 3 -sSfL 'https://ftp-master.debian.org/keys/archive-key-{7.0,8,9,10,11,12}.asc' -O
     curl --retry 3 -sSfL 'https://ftp-master.debian.org/keys/archive-key-{8,9,10,11,12}-security.asc' -O
-<<<<<<< HEAD
-    curl --retry 3 -sSfL 'https://ftp-master.debian.org/keys/release-{7,8,9,10,11}.asc' -O
-    curl --retry 3 -sSfL 'https://www.ports.debian.org/archive_{2020,2021,2022,2023}.key' -O
-=======
     curl --retry 3 -sSfL 'https://ftp-master.debian.org/keys/release-{7,8,9,10,11,12}.asc' -O
     curl --retry 3 -sSfL 'https://www.ports.debian.org/archive_{2020,2021,2022,2023,2024,2025}.key' -O
->>>>>>> f0ec688a
 
     for key in *.asc *.key; do
         apt-key add "${key}"
