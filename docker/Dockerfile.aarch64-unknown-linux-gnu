<<<<<<< HEAD
FROM ubuntu:22.04
ARG DEBIAN_FRONTEND=noninteractive
=======
FROM ubuntu:20.04 as cross-base
ENV DEBIAN_FRONTEND=noninteractive
>>>>>>> f0ec688a

COPY common.sh lib.sh /
RUN /common.sh

COPY cmake.sh /
RUN /cmake.sh

COPY xargo.sh /
RUN /xargo.sh

FROM cross-base as build

RUN apt-get update && apt-get install --assume-yes --no-install-recommends \
    g++-aarch64-linux-gnu \
    gfortran-aarch64-linux-gnu \
    libc6-dev-arm64-cross

COPY deny-debian-packages.sh /
RUN TARGET_ARCH=arm64 /deny-debian-packages.sh \
    binutils \
    binutils-aarch64-linux-gnu

COPY qemu.sh /
RUN /qemu.sh aarch64 softmmu

COPY dropbear.sh /
RUN /dropbear.sh

COPY linux-image.sh /
RUN /linux-image.sh aarch64

COPY linux-runner base-runner.sh /
COPY toolchain.cmake /opt/toolchain.cmake

ENV CROSS_TOOLCHAIN_PREFIX=aarch64-linux-gnu-
ENV CROSS_SYSROOT=/usr/aarch64-linux-gnu
ENV CROSS_TARGET_RUNNER="/linux-runner aarch64"
ENV CARGO_TARGET_AARCH64_UNKNOWN_LINUX_GNU_LINKER="$CROSS_TOOLCHAIN_PREFIX"gcc \
    CARGO_TARGET_AARCH64_UNKNOWN_LINUX_GNU_RUNNER="$CROSS_TARGET_RUNNER" \
    AR_aarch64_unknown_linux_gnu="$CROSS_TOOLCHAIN_PREFIX"ar \
    CC_aarch64_unknown_linux_gnu="$CROSS_TOOLCHAIN_PREFIX"gcc \
    CXX_aarch64_unknown_linux_gnu="$CROSS_TOOLCHAIN_PREFIX"g++ \
    CMAKE_TOOLCHAIN_FILE_aarch64_unknown_linux_gnu=/opt/toolchain.cmake \
    BINDGEN_EXTRA_CLANG_ARGS_aarch64_unknown_linux_gnu="--sysroot=$CROSS_SYSROOT -idirafter/usr/include" \
    QEMU_LD_PREFIX="$CROSS_SYSROOT" \
    RUST_TEST_THREADS=1 \
    PKG_CONFIG_PATH="/usr/lib/aarch64-linux-gnu/pkgconfig/:${PKG_CONFIG_PATH}" \
    PKG_CONFIG_ALLOW_CROSS=1 \
    CROSS_CMAKE_SYSTEM_NAME=Linux \
    CROSS_CMAKE_SYSTEM_PROCESSOR=aarch64 \
    CROSS_CMAKE_CRT=gnu \
    CROSS_CMAKE_OBJECT_FLAGS="-ffunction-sections -fdata-sections -fPIC"

RUN sed -e "s#@DEFAULT_QEMU_LD_PREFIX@#$QEMU_LD_PREFIX#g" -i /linux-runner<|MERGE_RESOLUTION|>--- conflicted
+++ resolved
@@ -1,10 +1,5 @@
-<<<<<<< HEAD
-FROM ubuntu:22.04
+FROM ubuntu:22.04 as cross-base
 ARG DEBIAN_FRONTEND=noninteractive
-=======
-FROM ubuntu:20.04 as cross-base
-ENV DEBIAN_FRONTEND=noninteractive
->>>>>>> f0ec688a
 
 COPY common.sh lib.sh /
 RUN /common.sh
